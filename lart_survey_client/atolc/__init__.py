"""Data structures for the AToL Questionnaire (RML)."""
from typing import Any, Optional
import datetime
import sys
from datavalidator.schemas import DataSchema  # ModuleNotFoundError: No module named 'datavalidator'
from datavalidator.types import PolarT
import booteel  # ModuleNotFoundError: No module named 'lart_survey_client'
import eel
from . import patterns
from pathlib import Path 



#retrieve initial info from index.html and print to file + to console
@eel.expose
def init_atol(data: dict[Any, Any]):
    global version
    version = data.get("selectSurveyVersion")
    file = open(Path("dataLog.txt"), "w")
    file.write(fetch_atol_initial_data(data))
    file.close()
    print("Basic info from index.html: ")
    print(data)
    booteel.setlocation("atolPart1.html")

#does the same as init_atol, but for part1.html
@eel.expose
def grab_atol_ratings(data: dict[Any, Any]):
    #global version
    #version = data.get("selectSurveyVersion")
    print("AToL ratings from part1.html: ")
    print(data)

def fetch_atol_initial_data(dict):
<<<<<<< HEAD
    for key in dict:
        value = dict[key]
        print(value)
        return value
=======
    for value in dict:
        print("\n" + value)
        return dict[value]

>>>>>>> 3b4ec29c

#open and read the file after the appending:
#f = open("demofile2.txt", "r")
#print(f.read())

#UNUSED set version based on values passed on from the JS in index.html
@eel.expose
def set_atol_version(data: dict[Any, Any]):
    print("full dict is ")
    print(data)
    global version
    version = data.get("selectSurveyVersion")
             
@eel.expose
def get_atol_version():
    test_version = version
    print("test version is: " + test_version)
    return test_version


    if  version == "CymEng_Eng_GB":
        title = "Language Questionnaire"
        language = "English"
        rml = "Welsh"
        instruction = "Please move the slider to record your choice."
        language_header = "The English language is..."
        rml_header = "The Welsh language is..."
        atol_header = "AToL Questionnaire (RML)"
        btn_text = "Next"
    elif version == "LmoIta_Ita_IT":
        title = "Questionario Linguistico"
        language = "Italiano"
        rml = "lombardo"
        instruction = "Si prega di spostare il cursore per registrare la propria scelta."
        language_header = "La lingua italiana è..."
        rml_header = "il lombardo è..."
        atol_header = "Questionario AToL (RML)"
        btn_text = "Avanti"

    elif version == "LtzGer_Ger_BE":
        title = "Sprachlicher Fragebogen"
        language = "Deutch"
        rml = "Moselfränkisch"
        instruction = "Bitte verwenden Sie den Schieberegler, um Ihre Auswahl aufzuzeichnen??."
        rml_header = "Moselfränkisch ist..."
        language_header = "Die deutsche Sprache ist..."
        atol_header = "AToL Fragebogen (RML)"
        btn_text = "Weiter"

    




_rating_adjectives = (
    "logical",
    "elegant",
    "fluent",
    "ambiguous",
    "appealing",
    "structured",
    "precise",
    "soft",
    "flowing",
    "beautiful",
    "systematic",
    "pleasant",
    "smooth",
    "graceful",
    "round"    
)

@eel.expose  # type: ignore
def atol_c_get_items(version):
    """Get label pairs for each AToL item depending on language selection."""
    EngVersion = {       
        "logic":    ("logical", "illogical"),
        "elegance": ("inelegant", "elegant"),
        "fluency": ("choppy", "fluent"),
        "ambiguity": ("unambiguous", "ambiguous"),
        "appeal": ("appealing", "abhorrent"),
        "structure": ("unstructured", "structured"),
        "precision": ("precise", "vague"),
        "harshness": ("harsh", "soft"),
        "flow": ("flowing", "abrupt"),
        "beauty": ("beautiful", "ugly"),
        "sistem": ("systematic", "unsystematic"),
        "pleasure": ("pleasant", "unpleasant"),
        "smoothness": ("smooth", "raspy"),
        "grace": ("clumsy", "graceful"),
        "angularity": ("angular", "round"),
              }
    ItVersion = {       
        "logic":    ("logica", "illogica"),
        "elegance": ("non elegante", "elegante"),
        "fluency": ("frammentata", "scorrevole"),
        "ambiguity": ("chiara", "ambigua"),
        "appeal": ("attraente", "ripugnante"),
        "structure": ("non strutturata", "strutturata"),
        "precision": ("precisa", "vaga"),
        "harshness": ("dura", "morbida"),
        "flow": ("fluida", "brusca"),
        "beauty": ("bella", "brutta"),
        "sistem": ("sistematica", "non sistematica"),
        "pleasure": ("piacevole", "spiacevole"),
        "smoothness": ("liscia", "ruvida"),
        "grace": ("goffa", "aggraziata"),
        "angularity": ("spigolosa", "arrotondata"),
              }
    BeVersion = {
         "logic":       ("logisch",     "unlogisch"),
        "elegance":     ("stillos",     "stilvoll"),
        "fluency":      ("stockend",    "fließend"),
        "ambiguity":    ("eindeutig",    "missverständlich"),  
        "appeal":       ("anziehend",   "abstoßend"),
        "structure":    ("stukturlos",  "sturkturiert"),
        "precision":    ("genau",       "ungenau"),
        "harshness":    ("hart",        "weich"),
        "flow": ("flüssig", "abgehackt"),
        "beauty": ("schön", "hässlich"),
        "sistem": ("systematisch", "unsystematisch"),
        "pleasure": ("angenehm", "unangenehm"),
        "smoothness": ("geschmeidig", "rau"),
        "grace": ("plump", "anmutig"),
        "angularity": ("eckig", "rund"),
    }
 
   
    if version == 'CymEng_Eng_GB':
        return EngVersion
    elif version == 'LtzGer_Ger_BE':
        return BeVersion
    elif version == 'LmoIta_Ita_IT':
        return ItVersion

class Response(DataSchema):
    """Class for representing the data of an LSBQ-RML questionnaire response."""

    __schema = {
        "id": {
            "type_": int,
            "typedesc": "LSBQ-RML Response ID",
            "constraint": (0, sys.maxsize),
        },
        "meta": {  # Meta data
            "version": {
                "type_": str,
                "typedesc": "LSBQ-RML version identifier",
                "constraint": patterns.VERSION_LABEL,
            },
            "researcher_id": {
                "type_": str,
                "typedesc": "Researcher ID",
                "constraint": patterns.SHORT_ID,
            },
            "research_location": {
                "type_": str,
                "typedesc": "location name",
                "constraint": patterns.LOCATION_NAME,
            },
            "participant_id": {
                "type_": str,
                "typedesc": "Participant ID",
                "constraint": patterns.SHORT_ID,
            },
            "consent": {
                "type_": PolarT,
                "typedesc": "consent confirmation",
                "constraint": patterns.BOOLEAN,
            },
            "date": {
                "type_": str,
                "typedesc": "current date",
                "constraint": patterns.ISO_YEAR_MONTH_DAY,
            },
        },
        "language1": {
            label: {
                "type_": float,
                "typedesc": f"rating of {label}",
                "constraint": (0, 100)
            } for label in _rating_adjectives
        },
        "language2": {
            label: {
                "type_": float,
                "typedesc": f"rating of {label}",
                "constraint": (0, 100)
            } for label in _rating_adjectives
        }
    }

    def __init__(self, id_: Optional[int] = None):
        """Instantiates a new LSBQ-RML response object."""
        super().__init__(forcecast=True, ignorecase=True)
        if id_ is None:
            id_ = hash(self)
        self.setid(id_)

    def setmeta(self, data: dict[str, Any]) -> None:
        """Sets the metadata for the response."""
        # Fill in today's date if not supplied
        if "date" not in data or data["date"] is None:
            data["date"] = datetime.date.today().isoformat()
        super().setmeta(data)<|MERGE_RESOLUTION|>--- conflicted
+++ resolved
@@ -32,17 +32,10 @@
     print(data)
 
 def fetch_atol_initial_data(dict):
-<<<<<<< HEAD
     for key in dict:
         value = dict[key]
         print(value)
         return value
-=======
-    for value in dict:
-        print("\n" + value)
-        return dict[value]
-
->>>>>>> 3b4ec29c
 
 #open and read the file after the appending:
 #f = open("demofile2.txt", "r")
